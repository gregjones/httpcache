--- conflicted
+++ resolved
@@ -291,14 +291,7 @@
 		}
 	}
 
-<<<<<<< HEAD
-	reqCacheControl := parseCacheControl(req.Header)
-	respCacheControl := parseCacheControl(resp.Header)
-
-	if canStore(resp.StatusCode, reqCacheControl, respCacheControl) {
-=======
-	if cacheable && canStore(parseCacheControl(req.Header), parseCacheControl(resp.Header)) {
->>>>>>> 41378177
+	if cacheable && canStore(resp.StatusCode, parseCacheControl(req.Header), parseCacheControl(resp.Header)) {
 		for _, varyKey := range headerAllCommaSepValues(resp.Header, "vary") {
 			varyKey = http.CanonicalHeaderKey(varyKey)
 			fakeHeader := "X-Varied-" + varyKey
